--- conflicted
+++ resolved
@@ -1,11 +1,3 @@
-<<<<<<< HEAD
-# pwd_library
-Utilities library for PWD Vision Works project
-ไลบรารีสำหรับอ้างอิง และเป็นแนวปฏิบัติที่ดีในการพัฒนาของบริษัท PWD Vision Works จำกัด
-# วิธีนำไปใช้ในโปรเจกต์อื่น เป็น Submodule ของ Git
-- เพิ่มไลบรารีเป็น Submodule
-<code>
-=======
 # PWD Vision Works - Library
 
 **Utilities library for Computer Vision and AI projects**
@@ -62,10 +54,8 @@
 
 ```bash
 # เพิ่ม submodule
->>>>>>> 6faef10a
 git submodule add https://github.com/popwandee/pwd_library.git
 
-<<<<<<< HEAD
 จากเอกสารที่แนบมาและข้อมูลเพิ่มเติมที่ค้นหามา ผมได้รวบรวมคำสั่งและแนวทางปฏิบัติที่จำเป็นในการพัฒนาโปรแกรม โดยจัดทำในรูปแบบไฟล์ `.md` เพื่อให้ง่ายต่อการใช้งาน ดังนี้ครับ
 
 # คู่มือการพัฒนาและจัดการระบบ
@@ -416,7 +406,6 @@
 **ข้อควรระวัง:**
 
   * เมื่อทำการ Commit ใน Submodule และต้องการให้โปรเจกต์หลักอ้างอิงถึง Commit ล่าสุดนั้น ต้อง `git add` และ `git commit` ในโปรเจกต์หลักอีกครั้ง เพื่อบันทึกการเปลี่ยนแปลงของ Submodule
-=======
 # อัปเดต submodules
 git submodule update --init --recursive
 ```
@@ -720,5 +709,4 @@
 
 ---
 
-**PWD Vision Works** - Making Computer Vision Accessible
->>>>>>> 6faef10a
+**PWD Vision Works** - Making Computer Vision Accessible